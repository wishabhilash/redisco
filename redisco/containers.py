--- conflicted
+++ resolved
@@ -57,21 +57,12 @@
 class Set(Container):
     """A set stored in Redis."""
 
-<<<<<<< HEAD
-    def sadd(self, value):
-        """Add the specified member to the Set."""
-        return self.db.sadd(self.key, value)
-
-    def srem(self, value):
-        return self.db.srem(self.key, value)
-=======
     def sadd(self, *values):
         """Add the specified members to the Set."""
         return self.db.sadd(self.key, *_parse_values(values))
 
     def srem(self, *values):
         return self.db.srem(self.key, *_parse_values(values))
->>>>>>> 34f4c0fe
 
     def spop(self):
         """Remove and return (pop) a random element from the Set."""
