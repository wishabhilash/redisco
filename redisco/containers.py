"""
This module contains the container classes to create objects
that persist directly in a Redis server.
"""

import collections
from functools import partial


class Container(object):
    """Create a container object saved in Redis.

    Arguments:
        key -- the Redis key this container is stored at
        db  -- the Redis client object. Default: None

    When ``db`` is not set, the gets the default connection from
    ``redisco.connection`` module.
    """

    def __init__(self, key, db=None, pipeline=None):
        self._db = db
        self.key = key
        self.pipeline = pipeline

    def clear(self):
        """Remove container from Redis database."""
        del self.db[self.key]

    @property
    def db(self):
        if self.pipeline:
            return self.pipeline
        if self._db:
            return self._db
        if hasattr(self, 'db_cache') and self.db_cache:
            return self.db_cache
        else:
            from redisco import connection
            self.db_cache = connection
            return self.db_cache


class Set(Container):
    """A set stored in Redis."""

    def sadd(self, value):
        """Add the specified member to the Set."""
        self.db.sadd(self.key, value)

    def srem(self, value):
<<<<<<< HEAD
        removed = self.db.srem(self.key, value)
        if not removed:
            raise KeyError('%s not present in set' % value)

    def spop(self):
        """Remove and return (pop) a random element from the Set."""
        return self.db.spop(self.key)
=======
        return self.db.srem(self.key, value)

    def spop(self):
        """Remove and return (pop) a random element from the Set."""
        return self.db.spop()
>>>>>>> 2f292417

    def discard(self, value):
        """Remove element elem from the set if it is present."""
        self.srem(value)

    def __repr__(self):
        return "<%s '%s' %s>" % (self.__class__.__name__, self.key,
                self.members)

<<<<<<< HEAD
=======

>>>>>>> 2f292417
    def isdisjoint(self, other):
        """Return True if the set has no elements in common with other."""
        return not bool(self.db.sinter([self.key, other.key]))

    def issubset(self, other):
        """Test whether every element in the set is in other."""
        return self <= other

    def __le__(self, other):
        return self.db.sinter([self.key, other.key]) == self.all()

    def __lt__(self, other):
        """Test whether the set is a true subset of other."""
        return self <= other and self != other

    def __eq__(self, other):
        if other.key == self.key:
            return True
        slen, olen = len(self), len(other)
        if olen == slen:
            return self.members == other.members
        else:
            return False

    def issuperset(self, other):
        """Test whether every element in other is in the set."""
        return self >= other

    def __ge__(self, other):
        """Test whether every element in other is in the set."""
        return self.db.sinter([self.key, other.key]) == other.all()

    def __gt__(self, other):
        """Test whether the set is a true superset of other."""
        return self >= other and self != other

    # SET Operations
    def union(self, key, *others):
        if not isinstance(key, str) and not isinstance(key, unicode):
            raise ValueError("Expect a (unicode) string as key")
        key = unicode(key)
        """Return a new set with elements from the set and all others."""
        self.db.sunionstore(key, [self.key] + [o.key for o in others])
        return Set(key)

    def intersection(self, key, *others):
        if not isinstance(key, str) and not isinstance(key, unicode):
            raise ValueError("Expect a (unicode) string as key")
        key = unicode(key)
        """Return a new set with elements common to the set and all others."""
        self.db.sinterstore(key, [self.key] + [o.key for o in others])
        return Set(key)

    def difference(self, key, *others):
        if not isinstance(key, str) and not isinstance(key, unicode):
            raise ValueError("Expect a (unicode) string as key")
        key = unicode(key)
        """Return a new set with elements in the set that are not in the others."""
        self.db.sdiffstore(key, [self.key] + [o.key for o in others])
        return Set(key)

    def update(self, *others):
        """Update the set, adding elements from all others."""
        self.db.sunionstore(self.key, [self.key] + [o.key for o in others])

    def __ior__(self, other):
        self.db.sunionstore(self.key, [self.key, other.key])
        return self

    def intersection_update(self, *others):
        """Update the set, keeping only elements found in it and all others."""
        self.db.sinterstore(self.key, [o.key for o in [self.key] + others])

    def __iand__(self, other):
        self.db.sinterstore(self.key, [self.key, other.key])
        return self

    def difference_update(self, *others):
        """Update the set, removing elements found in others."""
        self.db.sdiffstore(self.key, [o.key for o in [self.key] + others])

    def __isub__(self, other):
        self.db.sdiffstore(self.key, [self.key, other.key])
        return self

    def all(self):
        return self.db.smembers(self.key)
    members = property(all)

    def copy(self, key):
        """Copy the set to another key and return the new Set.

        WARNING: If the key exists, it overwrites it.
        """
        copy = Set(key=key, db=self.db)
        copy.clear()
        copy |= self
        return copy

    def __iter__(self):
        return self.members.__iter__()

    def sinter(self, *other_sets):
        """Performs an intersection between Sets.

        Returns a set of common members. Uses Redis.sinter.
        """
        return self.db.sinter([self.key] + [s.key for s in other_sets])

    def sunion(self, *other_sets):
        """Union between Sets.

        Returns a set of common members. Uses Redis.sunion.
        """
        return self.db.sunion([self.key] + [s.key for s in other_sets])

    def sdiff(self, *other_sets):
        """Union between Sets.

        Returns a set of common members. Uses Redis.sdiff.
        """
        return self.db.sdiff([self.key] + [s.key for s in other_sets])

    def scard(self):
        return self.db.scard(self.key)

    def sismember(self, value):
        return self.db.sismember(self.key, value)
<<<<<<< HEAD

    def smembers(self):
        return self.db.smembers(self.key)

    def srandmember(self):
        return self.db.srandmember(self.key)

    add = sadd
    pop = spop
=======

    def srandmember(self):
        return self.db.srandmember(self.key)


    add = sadd
>>>>>>> 2f292417
    remove = srem
    __contains__ = sismember
    __len__ = scard


class List(Container):

    def all(self):
        """Returns all items in the list."""
        return self.lrange(0, -1)
    members = property(all)

    def llen(self):
        return self.db.llen(self.key)
<<<<<<< HEAD
=======

    __len__ = llen
>>>>>>> 2f292417

    def __getitem__(self, index):
        if isinstance(index, int):
            return self.lindex(index)
        elif isinstance(index, slice):
            indices = index.indices(len(self))
            return self.lrange(indices[0], indices[1] - 1)
        else:
            raise TypeError

    def __setitem__(self, index, value):
        self.lset(index, value)

    def lrange(self, start, stop):
        return self.db.lrange(self.key, start, stop)

    def lpush(self, value):
<<<<<<< HEAD
        return self.db.lpush(self.key, value)

    def rpush(self, value):
        return self.db.rpush(self.key, value)
=======
        return self.lpush(self.key, value)

    def rpush(self, value):
        return self.rpush(self.key, value)
>>>>>>> 2f292417

    def extend(self, iterable):
        """Extend list by appending elements from the iterable."""
        map(lambda i: self.rpush(i), iterable)

    def count(self, value):
        """Return number of occurrences of value."""
        return self.members.count(value)

    def lpop(self):
        return self.db.lpop(self.key)

    def rpop(self):
        return self.db.rpop(self.key)

    def rpoplpush(self, key):
        """
        Remove an element from the list,
        atomically add it to the head of the list indicated by key
        """
        return self.db.rpoplpush(self.key, key)

    def lrem(self, value, num=1):
        """Remove first occurrence of value."""
        return self.db.lrem(self.key, value, num)

    def reverse(self):
        """Reverse in place."""
        r = self[:]
        r.reverse()
        self.clear()
        self.extend(r)

    def copy(self, key):
        """Copy the list to a new list.

        WARNING: If key exists, it clears it before copying.
        """
        copy = List(key, self.db)
        copy.clear()
        copy.extend(self)
        return copy

    def ltrim(self, start, end):
        """Trim the list from start to end."""
        return self.db.ltrim(self.key, start, end)

    def lindex(self, value):
        return self.db.lindex(self.key, value)

<<<<<<< HEAD
    def lset(self, index, value=0):
=======
    def lset(self, value=0, index=0):
>>>>>>> 2f292417
        return self.db.lset(self.key, index, value)

    def __iter__(self):
        return self.members.__iter__()

    def __repr__(self):
        return "<%s '%s' %s>" % (self.__class__.__name__, self.key,
                self.members)

<<<<<<< HEAD
    __len__ = llen
    remove = lrem
    trim = ltrim
    shift = lpop
    unshift = lpush
=======

>>>>>>> 2f292417
    pop = rpop
    pop_onto = rpoplpush
    push = rpush
    append = rpush




class TypedList(object):
    """Create a container to store a list of objects in Redis.

    Arguments:
        key -- the Redis key this container is stored at
        target_type -- can be a Python object or a redisco model class.

    Optional Arguments:
        type_args -- additional args to pass to type constructor (tuple)
        type_kwargs -- additional kwargs to pass to type constructor (dict)

    If target_type is not a redisco model class, the target_type should
    also a callable that casts the (string) value of a list element into
    target_type. E.g. str, unicode, int, float -- using this format:

        target_type(string_val_of_list_elem, *type_args, **type_kwargs)

    target_type also accepts a string that refers to a redisco model.
    """

    def __init__(self, key, target_type, type_args=[], type_kwargs={}, **kwargs):
        self.list = List(key, **kwargs)
        self.klass = self.value_type(target_type)
        self._klass_args = type_args
        self._klass_kwargs = type_kwargs
        from models.base import Model
        self._redisco_model = issubclass(self.klass, Model)

    def value_type(self, target_type):
        if isinstance(target_type, basestring):
            t = target_type
            from models.base import get_model_from_key
            target_type = get_model_from_key(target_type)
            if target_type is None:
                raise ValueError("Unknown Redisco class %s" % t)
        return target_type

    def typecast_item(self, value):
        if self._redisco_model:
            return self.klass.objects.get_by_id(value)
        else:
            return self.klass(value, *self._klass_args, **self._klass_kwargs)

    def typecast_iter(self, values):
        if self._redisco_model:
            return filter(lambda o: o is not None, [self.klass.objects.get_by_id(v) for v in values])
        else:
            return [self.klass(v, *self._klass_args, **self._klass_kwargs) for v in values]

    def all(self):
        """Returns all items in the list."""
        return self.typecast_iter(self.list.all())

    def __len__(self):
        return len(self.list)

    def __getitem__(self, index):
        val = self.list[index]
        if isinstance(index, slice):
            return self.typecast_iter(val)
        else:
            return self.typecast_item(val)

    def typecast_stor(self, value):
        if self._redisco_model:
            return value.id
        else:
            return value

    def append(self, value):
        self.list.append(self.typecast_stor(value))

    def extend(self, iter):
        self.list.extend(map(lambda i: self.typecast_stor(i), iter))

    def __setitem__(self, index, value):
        self.list[index] = self.typecast_stor(value)

    def __iter__(self):
        for i in xrange(len(self.list)):
            yield self[i]

    def __repr__(self):
        return repr(self.typecast_iter(self.list))

class SortedSet(Container):

    def __getitem__(self, index):
        if isinstance(index, slice):
            return self.zrange(index.start, index.stop)
        else:
            return self.zrange(index, index)[0]

    def score(self, member):
        """Returns the score of member."""
        return self.zscore(member)

    def __contains__(self, val):
        return self.zscore(val) is not None

    @property
    def members(self):
        """Returns the members of the set."""
        return self.zrange(0, -1)

    @property
    def revmembers(self):
        """Returns the members of the set in reverse."""
        return self.zrevrange(0, -1)

    def __iter__(self):
        return self.members.__iter__()

    def __reversed__(self):
        return self.revmembers.__iter__()

    def __repr__(self):
        return "<%s '%s' %s>" % (self.__class__.__name__, self.key,
                self.members)

    @property
    def _min_score(self):
        return self.zscore(self.__getitem__(0))

    @property
    def _max_score(self):
        return self.zscore(self.__getitem__(-1))

    def lt(self, v, limit=None, offset=None):
        """Returns the list of the members of the set that have scores
        less than v.
        """
        if limit is not None and offset is None:
            offset = 0
        return self.zrangebyscore(self._min_score, "(%f" % v,
                start=offset, num=limit)

    def le(self, v, limit=None, offset=None):
        """Returns the list of the members of the set that have scores
        less than or equal to v.
        """
        if limit is not None and offset is None:
            offset = 0
        return self.zrangebyscore(self._min_score, v,
                start=offset, num=limit)

    def gt(self, v, limit=None, offset=None):
        """Returns the list of the members of the set that have scores
        greater than v.
        """
        if limit is not None and offset is None:
            offset = 0
        return self.zrangebyscore("(%f" % v, self._max_score,
                start=offset, num=limit)

    def ge(self, v, limit=None, offset=None):
        """Returns the list of the members of the set that have scores
        greater than or equal to v.
        """
        if limit is not None and offset is None:
            offset = 0
        return self.zrangebyscore("(%f" % v, self._max_score,
                start=offset, num=limit)

    def between(self, min, max, limit=None, offset=None):
        """Returns the list of the members of the set that have scores
        between min and max.
        """
        if limit is not None and offset is None:
            offset = 0
        return self.zrangebyscore(min, max,
                start=offset, num=limit)

<<<<<<< HEAD
    def zadd(self, member, value=1):
        return self.db.zadd(self.key, member, value)

    def zrem(self, value):
        return self.db.zrem(self.key, value)
=======
    def zadd(self, value):
        return self.db.zadd(value)

    def zrem(self, value):
        return self.db.zrem(value)
>>>>>>> 2f292417

    def zincrby(self, att, value=1):
        return self.db.zincrby(self.key, value, att)

    def zrevrank(self, member):
        return self.db.zrevrank(self.key, member)

    def zrange(self, start, stop, withscores=False):
<<<<<<< HEAD
        return self.db.zrange(self.key, start, stop, withscores=withscores)

    def zrevrange(self, start, end, **kwargs):
        return self.db.zrevrange(self.key, start, end, **kwargs)

    def zrangebyscore(self, min, max, **kwargs):
        return self.db.zrangebyscore(self.key, min, max, **kwargs)

    def zcard(self):
        return self.db.zcard(self.key)

    def zscore(self, value):
        return self.db.zscore(self.key, value)

    def zremrangebyrank(self, start, stop):
        return self.db.zremrangebyrank(self.key, start, stop)

    def zremrangebyscore(self, min_value, max_value):
        return self.db.zremrangebyscore(self.key, min_value, max_value)

    def zrank(self, value):
        return self.db.zrank(self.key, value)

    def eq(self, value):
        return self.zrangebyscore(value, value)

=======
        return self.db.zrange(start, stop, withscores=withscore)

    def zrevrange(self, start, stop, withscores=False):
        return self.db.zrevrange(start, stop, withscores=withscores)

    def zrangebyscore(self, start, stop, withscores=False):
        return self.db.zrangebyscore(start, stop, withscores=withscores)

    def zcard(self):
        return self.db.zcard()

    def zscore(self, value):
        return self.db.zscore(value)

    def zremrangebyrank(self, start, stop):
        return self.db.zremrangebyrank(start, stop)

    def zremrangebyscore(self, min_value, max_value):
        return self.db.zremrangebyscore(min_value, max_value)

    def zrank(self, value):
        return self.db.zrank(self, value)

    eq = zrangebyscore
>>>>>>> 2f292417
    __len__ = zcard
    revrank = zrevrank
    score = zscore
    rank = zrank
    incr_by = zincrby
    add = zadd
    remove = zrem


class NonPersistentList(object):
    def __init__(self, l):
        self._list = l

    @property
    def members(self):
        return self._list

    def __iter__(self):
        return iter(self.members)

    def __len__(self):
        return len(self._list)


class Hash(Container, collections.MutableMapping):

    def __iter__(self):
        return self.hgetall().__iter__()

    def __repr__(self):
        return "<%s '%s' %s>" % (self.__class__.__name__, self.key, self.hgetall())

    def _set_dict(self, new_dict):
        self.clear()
        self.update(new_dict)

    def hlen(self):
        return self.db.hlen(self.key)

    def hset(self, member, value):
        return self.db.hset(self.key, member, value)

    def hdel(self, member):
        return self.db.hdel(self.key, member)

    def hkeys(self):
        return self.db.hkeys(self.key)

    def hgetall(self):
        return self.db.hgetall(self.key)

    def hvals(self):
        return self.db.hvals(self.key)

    def hget(self, field):
        return self.db.hget(self.key, field)

    def hexists(self, field):
        return self.db.hexists(self.key, field)

    def hincrby(self, field, increment=1):
        return self.db.hincrby(self.key, field, increment)

    def hmget(self, fields):
        return self.db.hmget(self.key, fields)

    def hmset(self, mapping):
        """
        """
        return self.db.hmset(self.key, mapping)

    keys = hkeys
    values = hvals
    _get_dict = hgetall
    __getitem__ = hget
    __setitem__ = hset
    __delitem__ = hdel
    __len__ = hlen
    __contains__ = hexists
    dict = property(_get_dict, _set_dict)<|MERGE_RESOLUTION|>--- conflicted
+++ resolved
@@ -49,7 +49,6 @@
         self.db.sadd(self.key, value)
 
     def srem(self, value):
-<<<<<<< HEAD
         removed = self.db.srem(self.key, value)
         if not removed:
             raise KeyError('%s not present in set' % value)
@@ -57,13 +56,6 @@
     def spop(self):
         """Remove and return (pop) a random element from the Set."""
         return self.db.spop(self.key)
-=======
-        return self.db.srem(self.key, value)
-
-    def spop(self):
-        """Remove and return (pop) a random element from the Set."""
-        return self.db.spop()
->>>>>>> 2f292417
 
     def discard(self, value):
         """Remove element elem from the set if it is present."""
@@ -73,10 +65,6 @@
         return "<%s '%s' %s>" % (self.__class__.__name__, self.key,
                 self.members)
 
-<<<<<<< HEAD
-=======
-
->>>>>>> 2f292417
     def isdisjoint(self, other):
         """Return True if the set has no elements in common with other."""
         return not bool(self.db.sinter([self.key, other.key]))
@@ -205,7 +193,6 @@
 
     def sismember(self, value):
         return self.db.sismember(self.key, value)
-<<<<<<< HEAD
 
     def smembers(self):
         return self.db.smembers(self.key)
@@ -215,14 +202,6 @@
 
     add = sadd
     pop = spop
-=======
-
-    def srandmember(self):
-        return self.db.srandmember(self.key)
-
-
-    add = sadd
->>>>>>> 2f292417
     remove = srem
     __contains__ = sismember
     __len__ = scard
@@ -237,11 +216,8 @@
 
     def llen(self):
         return self.db.llen(self.key)
-<<<<<<< HEAD
-=======
 
     __len__ = llen
->>>>>>> 2f292417
 
     def __getitem__(self, index):
         if isinstance(index, int):
@@ -259,17 +235,10 @@
         return self.db.lrange(self.key, start, stop)
 
     def lpush(self, value):
-<<<<<<< HEAD
         return self.db.lpush(self.key, value)
 
     def rpush(self, value):
         return self.db.rpush(self.key, value)
-=======
-        return self.lpush(self.key, value)
-
-    def rpush(self, value):
-        return self.rpush(self.key, value)
->>>>>>> 2f292417
 
     def extend(self, iterable):
         """Extend list by appending elements from the iterable."""
@@ -320,11 +289,7 @@
     def lindex(self, value):
         return self.db.lindex(self.key, value)
 
-<<<<<<< HEAD
     def lset(self, index, value=0):
-=======
-    def lset(self, value=0, index=0):
->>>>>>> 2f292417
         return self.db.lset(self.key, index, value)
 
     def __iter__(self):
@@ -334,15 +299,11 @@
         return "<%s '%s' %s>" % (self.__class__.__name__, self.key,
                 self.members)
 
-<<<<<<< HEAD
     __len__ = llen
     remove = lrem
     trim = ltrim
     shift = lpop
     unshift = lpush
-=======
-
->>>>>>> 2f292417
     pop = rpop
     pop_onto = rpoplpush
     push = rpush
@@ -524,19 +485,11 @@
         return self.zrangebyscore(min, max,
                 start=offset, num=limit)
 
-<<<<<<< HEAD
     def zadd(self, member, value=1):
         return self.db.zadd(self.key, member, value)
 
     def zrem(self, value):
         return self.db.zrem(self.key, value)
-=======
-    def zadd(self, value):
-        return self.db.zadd(value)
-
-    def zrem(self, value):
-        return self.db.zrem(value)
->>>>>>> 2f292417
 
     def zincrby(self, att, value=1):
         return self.db.zincrby(self.key, value, att)
@@ -545,7 +498,6 @@
         return self.db.zrevrank(self.key, member)
 
     def zrange(self, start, stop, withscores=False):
-<<<<<<< HEAD
         return self.db.zrange(self.key, start, stop, withscores=withscores)
 
     def zrevrange(self, start, end, **kwargs):
@@ -572,32 +524,6 @@
     def eq(self, value):
         return self.zrangebyscore(value, value)
 
-=======
-        return self.db.zrange(start, stop, withscores=withscore)
-
-    def zrevrange(self, start, stop, withscores=False):
-        return self.db.zrevrange(start, stop, withscores=withscores)
-
-    def zrangebyscore(self, start, stop, withscores=False):
-        return self.db.zrangebyscore(start, stop, withscores=withscores)
-
-    def zcard(self):
-        return self.db.zcard()
-
-    def zscore(self, value):
-        return self.db.zscore(value)
-
-    def zremrangebyrank(self, start, stop):
-        return self.db.zremrangebyrank(start, stop)
-
-    def zremrangebyscore(self, min_value, max_value):
-        return self.db.zremrangebyscore(min_value, max_value)
-
-    def zrank(self, value):
-        return self.db.zrank(self, value)
-
-    eq = zrangebyscore
->>>>>>> 2f292417
     __len__ = zcard
     revrank = zrevrank
     score = zscore
